/*
 * Copyright (c) 2009-2012, Salvatore Sanfilippo <antirez at gmail dot com>
 * All rights reserved.
 *
 * Redistribution and use in source and binary forms, with or without
 * modification, are permitted provided that the following conditions are met:
 *
 *   * Redistributions of source code must retain the above copyright notice,
 *     this list of conditions and the following disclaimer.
 *   * Redistributions in binary form must reproduce the above copyright
 *     notice, this list of conditions and the following disclaimer in the
 *     documentation and/or other materials provided with the distribution.
 *   * Neither the name of Redis nor the names of its contributors may be used
 *     to endorse or promote products derived from this software without
 *     specific prior written permission.
 *
 * THIS SOFTWARE IS PROVIDED BY THE COPYRIGHT HOLDERS AND CONTRIBUTORS "AS IS"
 * AND ANY EXPRESS OR IMPLIED WARRANTIES, INCLUDING, BUT NOT LIMITED TO, THE
 * IMPLIED WARRANTIES OF MERCHANTABILITY AND FITNESS FOR A PARTICULAR PURPOSE
 * ARE DISCLAIMED. IN NO EVENT SHALL THE COPYRIGHT OWNER OR CONTRIBUTORS BE
 * LIABLE FOR ANY DIRECT, INDIRECT, INCIDENTAL, SPECIAL, EXEMPLARY, OR
 * CONSEQUENTIAL DAMAGES (INCLUDING, BUT NOT LIMITED TO, PROCUREMENT OF
 * SUBSTITUTE GOODS OR SERVICES; LOSS OF USE, DATA, OR PROFITS; OR BUSINESS
 * INTERRUPTION) HOWEVER CAUSED AND ON ANY THEORY OF LIABILITY, WHETHER IN
 * CONTRACT, STRICT LIABILITY, OR TORT (INCLUDING NEGLIGENCE OR OTHERWISE)
 * ARISING IN ANY WAY OUT OF THE USE OF THIS SOFTWARE, EVEN IF ADVISED OF THE
 * POSSIBILITY OF SUCH DAMAGE.
 */

#include "server.h"
#include "sha1.h"   /* SHA1 is used for DEBUG DIGEST */
#include "crc64.h"

#include <arpa/inet.h>
#include <signal.h>
#include <dlfcn.h>

#ifdef HAVE_BACKTRACE
#include <execinfo.h>
#include <ucontext.h>
#include <fcntl.h>
#include "bio.h"
#include <unistd.h>
#endif /* HAVE_BACKTRACE */

#ifdef __CYGWIN__
#ifndef SA_ONSTACK
#define SA_ONSTACK 0x08000000
#endif
#endif

/* ================================= Debugging ============================== */

/* Compute the sha1 of string at 's' with 'len' bytes long.
 * The SHA1 is then xored against the string pointed by digest.
 * Since xor is commutative, this operation is used in order to
 * "add" digests relative to unordered elements.
 *
 * So digest(a,b,c,d) will be the same of digest(b,a,c,d) */
void xorDigest(unsigned char *digest, void *ptr, size_t len) {
    SHA1_CTX ctx;
    unsigned char hash[20], *s = ptr;
    int j;

    SHA1Init(&ctx);
    SHA1Update(&ctx,s,len);
    SHA1Final(hash,&ctx);

    for (j = 0; j < 20; j++)
        digest[j] ^= hash[j];
}

void xorObjectDigest(unsigned char *digest, robj *o) {
    o = getDecodedObject(o);
    xorDigest(digest,o->ptr,sdslen(o->ptr));
    decrRefCount(o);
}

/* This function instead of just computing the SHA1 and xoring it
 * against digest, also perform the digest of "digest" itself and
 * replace the old value with the new one.
 *
 * So the final digest will be:
 *
 * digest = SHA1(digest xor SHA1(data))
 *
 * This function is used every time we want to preserve the order so
 * that digest(a,b,c,d) will be different than digest(b,c,d,a)
 *
 * Also note that mixdigest("foo") followed by mixdigest("bar")
 * will lead to a different digest compared to "fo", "obar".
 */
void mixDigest(unsigned char *digest, void *ptr, size_t len) {
    SHA1_CTX ctx;
    char *s = ptr;

    xorDigest(digest,s,len);
    SHA1Init(&ctx);
    SHA1Update(&ctx,digest,20);
    SHA1Final(digest,&ctx);
}

void mixObjectDigest(unsigned char *digest, robj *o) {
    o = getDecodedObject(o);
    mixDigest(digest,o->ptr,sdslen(o->ptr));
    decrRefCount(o);
}

/* Compute the dataset digest. Since keys, sets elements, hashes elements
 * are not ordered, we use a trick: every aggregate digest is the xor
 * of the digests of their elements. This way the order will not change
 * the result. For list instead we use a feedback entering the output digest
 * as input in order to ensure that a different ordered list will result in
 * a different digest. */
void computeDatasetDigest(unsigned char *final) {
    unsigned char digest[20];
    char buf[128];
    dictIterator *di = NULL;
    dictEntry *de;
    int j;
    uint32_t aux;

    memset(final,0,20); /* Start with a clean result */

    for (j = 0; j < server.dbnum; j++) {
        redisDb *db = server.db+j;

        if (dictSize(db->dict) == 0) continue;
        di = dictGetSafeIterator(db->dict);

        /* hash the DB id, so the same dataset moved in a different
         * DB will lead to a different digest */
        aux = htonl(j);
        mixDigest(final,&aux,sizeof(aux));

        /* Iterate this DB writing every entry */
        while((de = dictNext(di)) != NULL) {
            sds key;
            robj *keyobj, *o;
            long long expiretime;

            memset(digest,0,20); /* This key-val digest */
            key = dictGetKey(de);
            keyobj = createStringObject(key,sdslen(key));

            mixDigest(digest,key,sdslen(key));

            o = dictGetVal(de);

            aux = htonl(o->type);
            mixDigest(digest,&aux,sizeof(aux));
            expiretime = getExpire(db,keyobj);

            /* Save the key and associated value */
            if (o->type == OBJ_STRING) {
                mixObjectDigest(digest,o);
            } else if (o->type == OBJ_LIST) {
                listTypeIterator *li = listTypeInitIterator(o,0,LIST_TAIL);
                listTypeEntry entry;
                while(listTypeNext(li,&entry)) {
                    robj *eleobj = listTypeGet(&entry);
                    mixObjectDigest(digest,eleobj);
                    decrRefCount(eleobj);
                }
                listTypeReleaseIterator(li);
            } else if (o->type == OBJ_SET) {
                setTypeIterator *si = setTypeInitIterator(o);
                sds sdsele;
                while((sdsele = setTypeNextObject(si)) != NULL) {
                    xorDigest(digest,sdsele,sdslen(sdsele));
                    sdsfree(sdsele);
                }
                setTypeReleaseIterator(si);
            } else if (o->type == OBJ_ZSET) {
                unsigned char eledigest[20];

                if (o->encoding == OBJ_ENCODING_ZIPLIST) {
                    unsigned char *zl = o->ptr;
                    unsigned char *eptr, *sptr;
                    unsigned char *vstr;
                    unsigned int vlen;
                    long long vll;
                    double score;

                    eptr = ziplistIndex(zl,0);
                    serverAssert(eptr != NULL);
                    sptr = ziplistNext(zl,eptr);
                    serverAssert(sptr != NULL);

                    while (eptr != NULL) {
                        serverAssert(ziplistGet(eptr,&vstr,&vlen,&vll));
                        score = zzlGetScore(sptr);

                        memset(eledigest,0,20);
                        if (vstr != NULL) {
                            mixDigest(eledigest,vstr,vlen);
                        } else {
                            ll2string(buf,sizeof(buf),vll);
                            mixDigest(eledigest,buf,strlen(buf));
                        }

                        snprintf(buf,sizeof(buf),"%.17g",score);
                        mixDigest(eledigest,buf,strlen(buf));
                        xorDigest(digest,eledigest,20);
                        zzlNext(zl,&eptr,&sptr);
                    }
                } else if (o->encoding == OBJ_ENCODING_SKIPLIST) {
                    zset *zs = o->ptr;
                    dictIterator *di = dictGetIterator(zs->dict);
                    dictEntry *de;

                    while((de = dictNext(di)) != NULL) {
                        sds sdsele = dictGetKey(de);
                        double *score = dictGetVal(de);

                        snprintf(buf,sizeof(buf),"%.17g",*score);
                        memset(eledigest,0,20);
                        mixDigest(eledigest,sdsele,sdslen(sdsele));
                        mixDigest(eledigest,buf,strlen(buf));
                        xorDigest(digest,eledigest,20);
                    }
                    dictReleaseIterator(di);
                } else {
                    serverPanic("Unknown sorted set encoding");
                }
            } else if (o->type == OBJ_HASH) {
                hashTypeIterator *hi = hashTypeInitIterator(o);
                while (hashTypeNext(hi) != C_ERR) {
                    unsigned char eledigest[20];
                    sds sdsele;

                    memset(eledigest,0,20);
                    sdsele = hashTypeCurrentObjectNewSds(hi,OBJ_HASH_KEY);
                    mixDigest(eledigest,sdsele,sdslen(sdsele));
                    sdsfree(sdsele);
                    sdsele = hashTypeCurrentObjectNewSds(hi,OBJ_HASH_VALUE);
                    mixDigest(eledigest,sdsele,sdslen(sdsele));
                    sdsfree(sdsele);
                    xorDigest(digest,eledigest,20);
                }
                hashTypeReleaseIterator(hi);
            } else if (o->type == OBJ_STREAM) {
                streamIterator si;
                streamIteratorStart(&si,o->ptr,NULL,NULL,0);
                streamID id;
                int64_t numfields;

                while(streamIteratorGetID(&si,&id,&numfields)) {
                    sds itemid = sdscatfmt(sdsempty(),"%U.%U",id.ms,id.seq);
                    mixDigest(digest,itemid,sdslen(itemid));
                    sdsfree(itemid);

                    while(numfields--) {
                        unsigned char *field, *value;
                        int64_t field_len, value_len;
                        streamIteratorGetField(&si,&field,&value,
                                                   &field_len,&value_len);
                        mixDigest(digest,field,field_len);
                        mixDigest(digest,value,value_len);
                    }
                }
                streamIteratorStop(&si);
            } else if (o->type == OBJ_MODULE) {
                RedisModuleDigest md;
                moduleValue *mv = o->ptr;
                moduleType *mt = mv->type;
                moduleInitDigestContext(md);
                if (mt->digest) {
                    mt->digest(&md,mv->value);
                    xorDigest(digest,md.x,sizeof(md.x));
                }
            } else {
                serverPanic("Unknown object type");
            }
            /* If the key has an expire, add it to the mix */
            if (expiretime != -1) xorDigest(digest,"!!expire!!",10);
            /* We can finally xor the key-val digest to the final digest */
            xorDigest(final,digest,20);
            decrRefCount(keyobj);
        }
        dictReleaseIterator(di);
    }
}

void debugCommand(client *c) {
<<<<<<< HEAD
    if (c->argc == 1) {
        addReplyError(c,"You must specify a subcommand for DEBUG. Try DEBUG HELP for info.");
        return;
    }

    if (c->argc == 2 && !strcasecmp(c->argv[1]->ptr,"help")) {
        const char *help[] = {
            "assert -- Crash by assertion failed.",
            "crash-and-recovery <milliseconds> -- Hard crash and restart after <milliseconds> delay.",
            "digest -- Outputs an hex signature representing the current DB content.",
            "htstats <dbid> -- Return hash table statistics of the specified Redis database.",
            "loadaof -- Flush the AOF buffers on disk and reload the AOF in memory.",
            "lua-always-replicate-commands (0|1) -- Setting it to 1 makes Lua replication defaulting to replicating single commands, without the script having to enable effects replication.",
            "object <key> -- Show low level info about key and associated value.",
            "panic -- Crash the server simulating a panic.",
            "populate <count> [prefix] [size] -- Create <count> string keys named key:<num>. If a prefix is specified is used instead of the 'key' prefix.",
            "reload -- Save the RDB on disk and reload it back in memory.",
            "restart -- Graceful restart: save config, db, restart.",
            "sdslen <key> -- Show low level SDS string info representing key and value.",
            "segfault -- Crash the server with sigsegv.",
            "set-active-expire (0|1) -- Setting it to 0 disables expiring keys in background when they are not accessed (otherwise the Redis behavior). Setting it to 1 reenables back the default.",
            "sleep <seconds> -- Stop the server for <seconds>. Decimals allowed.",
            "structsize -- Return the size of different Redis core C structures.",
            "ziplist <key> -- Show low level info about the ziplist encoding.",
            "error <string> -- Return a Redis protocol error with <string> as message. Useful for clients unit tests to simulate Redis errors.",
            NULL
        };
        addReplyHelp(c, help);
=======
    if (!strcasecmp(c->argv[1]->ptr,"help")) {
        void *blenp = addDeferredMultiBulkLength(c);
        int blen = 0;
        blen++; addReplyStatus(c,
        "DEBUG <subcommand> arg arg ... arg. Subcommands:");
        blen++; addReplyStatus(c,
        "segfault -- Crash the server with sigsegv.");
        blen++; addReplyStatus(c,
        "panic -- Crash the server simulating a panic.");
        blen++; addReplyStatus(c,
        "restart  -- Graceful restart: save config, db, restart.");
        blen++; addReplyStatus(c,
        "crash-and-recovery <milliseconds> -- Hard crash and restart after <milliseconds> delay.");
        blen++; addReplyStatus(c,
        "assert   -- Crash by assertion failed.");
        blen++; addReplyStatus(c,
        "reload   -- Save the RDB on disk and reload it back in memory.");
        blen++; addReplyStatus(c,
        "loadaof  -- Flush the AOF buffers on disk and reload the AOF in memory.");
        blen++; addReplyStatus(c,
        "object <key> -- Show low level info about key and associated value.");
        blen++; addReplyStatus(c,
        "sdslen <key> -- Show low level SDS string info representing key and value.");
        blen++; addReplyStatus(c,
        "ziplist <key> -- Show low level info about the ziplist encoding.");
        blen++; addReplyStatus(c,
        "populate <count> [prefix] [size] -- Create <count> string keys named key:<num>. If a prefix is specified is used instead of the 'key' prefix.");
        blen++; addReplyStatus(c,
        "digest   -- Outputs an hex signature representing the current DB content.");
        blen++; addReplyStatus(c,
        "sleep <seconds> -- Stop the server for <seconds>. Decimals allowed.");
        blen++; addReplyStatus(c,
        "set-active-expire (0|1) -- Setting it to 0 disables expiring keys in background when they are not accessed (otherwise the Redis behavior). Setting it to 1 reenables back the default.");
        blen++; addReplyStatus(c,
        "lua-always-replicate-commands (0|1) -- Setting it to 1 makes Lua replication defaulting to replicating single commands, without the script having to enable effects replication.");
        blen++; addReplyStatus(c,
        "error <string> -- Return a Redis protocol error with <string> as message. Useful for clients unit tests to simulate Redis errors.");
        blen++; addReplyStatus(c,
        "structsize -- Return the size of different Redis core C structures.");
        blen++; addReplyStatus(c,
        "htstats <dbid> -- Return hash table statistics of the specified Redis database.");
        blen++; addReplyStatus(c,
        "change-repl-id -- Change the replication IDs of the instance. Dangerous, should be used only for testing the replication subsystem.");
        setDeferredMultiBulkLength(c,blenp,blen);
>>>>>>> 62a4b817
    } else if (!strcasecmp(c->argv[1]->ptr,"segfault")) {
        *((char*)-1) = 'x';
    } else if (!strcasecmp(c->argv[1]->ptr,"panic")) {
        serverPanic("DEBUG PANIC called at Unix time %ld", time(NULL));
    } else if (!strcasecmp(c->argv[1]->ptr,"restart") ||
               !strcasecmp(c->argv[1]->ptr,"crash-and-recover"))
    {
        long long delay = 0;
        if (c->argc >= 3) {
            if (getLongLongFromObjectOrReply(c, c->argv[2], &delay, NULL)
                != C_OK) return;
            if (delay < 0) delay = 0;
        }
        int flags = !strcasecmp(c->argv[1]->ptr,"restart") ?
            (RESTART_SERVER_GRACEFULLY|RESTART_SERVER_CONFIG_REWRITE) :
             RESTART_SERVER_NONE;
        restartServer(flags,delay);
        addReplyError(c,"failed to restart the server. Check server logs.");
    } else if (!strcasecmp(c->argv[1]->ptr,"oom")) {
        void *ptr = zmalloc(ULONG_MAX); /* Should trigger an out of memory. */
        zfree(ptr);
        addReply(c,shared.ok);
    } else if (!strcasecmp(c->argv[1]->ptr,"assert")) {
        if (c->argc >= 3) c->argv[2] = tryObjectEncoding(c->argv[2]);
        serverAssertWithInfo(c,c->argv[0],1 == 2);
    } else if (!strcasecmp(c->argv[1]->ptr,"reload")) {
        rdbSaveInfo rsi, *rsiptr;
        rsiptr = rdbPopulateSaveInfo(&rsi);
        if (rdbSave(server.rdb_filename,rsiptr) != C_OK) {
            addReply(c,shared.err);
            return;
        }
        emptyDb(-1,EMPTYDB_NO_FLAGS,NULL);
        if (rdbLoad(server.rdb_filename,NULL) != C_OK) {
            addReplyError(c,"Error trying to load the RDB dump");
            return;
        }
        serverLog(LL_WARNING,"DB reloaded by DEBUG RELOAD");
        addReply(c,shared.ok);
    } else if (!strcasecmp(c->argv[1]->ptr,"loadaof")) {
        if (server.aof_state == AOF_ON) flushAppendOnlyFile(1);
        emptyDb(-1,EMPTYDB_NO_FLAGS,NULL);
        if (loadAppendOnlyFile(server.aof_filename) != C_OK) {
            addReply(c,shared.err);
            return;
        }
        server.dirty = 0; /* Prevent AOF / replication */
        serverLog(LL_WARNING,"Append Only File loaded by DEBUG LOADAOF");
        addReply(c,shared.ok);
    } else if (!strcasecmp(c->argv[1]->ptr,"object") && c->argc == 3) {
        dictEntry *de;
        robj *val;
        char *strenc;

        if ((de = dictFind(c->db->dict,c->argv[2]->ptr)) == NULL) {
            addReply(c,shared.nokeyerr);
            return;
        }
        val = dictGetVal(de);
        strenc = strEncoding(val->encoding);

        char extra[138] = {0};
        if (val->encoding == OBJ_ENCODING_QUICKLIST) {
            char *nextra = extra;
            int remaining = sizeof(extra);
            quicklist *ql = val->ptr;
            /* Add number of quicklist nodes */
            int used = snprintf(nextra, remaining, " ql_nodes:%lu", ql->len);
            nextra += used;
            remaining -= used;
            /* Add average quicklist fill factor */
            double avg = (double)ql->count/ql->len;
            used = snprintf(nextra, remaining, " ql_avg_node:%.2f", avg);
            nextra += used;
            remaining -= used;
            /* Add quicklist fill level / max ziplist size */
            used = snprintf(nextra, remaining, " ql_ziplist_max:%d", ql->fill);
            nextra += used;
            remaining -= used;
            /* Add isCompressed? */
            int compressed = ql->compress != 0;
            used = snprintf(nextra, remaining, " ql_compressed:%d", compressed);
            nextra += used;
            remaining -= used;
            /* Add total uncompressed size */
            unsigned long sz = 0;
            for (quicklistNode *node = ql->head; node; node = node->next) {
                sz += node->sz;
            }
            used = snprintf(nextra, remaining, " ql_uncompressed_size:%lu", sz);
            nextra += used;
            remaining -= used;
        }

        addReplyStatusFormat(c,
            "Value at:%p refcount:%d "
            "encoding:%s serializedlength:%zu "
            "lru:%d lru_seconds_idle:%llu%s",
            (void*)val, val->refcount,
            strenc, rdbSavedObjectLen(val),
            val->lru, estimateObjectIdleTime(val)/1000, extra);
    } else if (!strcasecmp(c->argv[1]->ptr,"sdslen") && c->argc == 3) {
        dictEntry *de;
        robj *val;
        sds key;

        if ((de = dictFind(c->db->dict,c->argv[2]->ptr)) == NULL) {
            addReply(c,shared.nokeyerr);
            return;
        }
        val = dictGetVal(de);
        key = dictGetKey(de);

        if (val->type != OBJ_STRING || !sdsEncodedObject(val)) {
            addReplyError(c,"Not an sds encoded string.");
        } else {
            addReplyStatusFormat(c,
                "key_sds_len:%lld, key_sds_avail:%lld, key_zmalloc: %lld, "
                "val_sds_len:%lld, val_sds_avail:%lld, val_zmalloc: %lld",
                (long long) sdslen(key),
                (long long) sdsavail(key),
                (long long) sdsZmallocSize(key),
                (long long) sdslen(val->ptr),
                (long long) sdsavail(val->ptr),
                (long long) getStringObjectSdsUsedMemory(val));
        }
    } else if (!strcasecmp(c->argv[1]->ptr,"ziplist") && c->argc == 3) {
        robj *o;

        if ((o = objectCommandLookupOrReply(c,c->argv[2],shared.nokeyerr))
                == NULL) return;

        if (o->encoding != OBJ_ENCODING_ZIPLIST) {
            addReplyError(c,"Not an sds encoded string.");
        } else {
            ziplistRepr(o->ptr);
            addReplyStatus(c,"Ziplist structure printed on stdout");
        }
    } else if (!strcasecmp(c->argv[1]->ptr,"populate") &&
               c->argc >= 3 && c->argc <= 5) {
        long keys, j;
        robj *key, *val;
        char buf[128];

        if (getLongFromObjectOrReply(c, c->argv[2], &keys, NULL) != C_OK)
            return;
        dictExpand(c->db->dict,keys);
        for (j = 0; j < keys; j++) {
            long valsize = 0;
            snprintf(buf,sizeof(buf),"%s:%lu",
                (c->argc == 3) ? "key" : (char*)c->argv[3]->ptr, j);
            key = createStringObject(buf,strlen(buf));
            if (c->argc == 5)
                if (getLongFromObjectOrReply(c, c->argv[4], &valsize, NULL) != C_OK)
                    return;
            if (lookupKeyWrite(c->db,key) != NULL) {
                decrRefCount(key);
                continue;
            }
            snprintf(buf,sizeof(buf),"value:%lu",j);
            if (valsize==0)
                val = createStringObject(buf,strlen(buf));
            else {
                int buflen = strlen(buf);
                val = createStringObject(NULL,valsize);
                memcpy(val->ptr, buf, valsize<=buflen? valsize: buflen);
            }
            dbAdd(c->db,key,val);
            signalModifiedKey(c->db,key);
            decrRefCount(key);
        }
        addReply(c,shared.ok);
    } else if (!strcasecmp(c->argv[1]->ptr,"digest") && c->argc == 2) {
        unsigned char digest[20];
        sds d = sdsempty();
        int j;

        computeDatasetDigest(digest);
        for (j = 0; j < 20; j++)
            d = sdscatprintf(d, "%02x",digest[j]);
        addReplyStatus(c,d);
        sdsfree(d);
    } else if (!strcasecmp(c->argv[1]->ptr,"sleep") && c->argc == 3) {
        double dtime = strtod(c->argv[2]->ptr,NULL);
        long long utime = dtime*1000000;
        struct timespec tv;

        tv.tv_sec = utime / 1000000;
        tv.tv_nsec = (utime % 1000000) * 1000;
        nanosleep(&tv, NULL);
        addReply(c,shared.ok);
    } else if (!strcasecmp(c->argv[1]->ptr,"set-active-expire") &&
               c->argc == 3)
    {
        server.active_expire_enabled = atoi(c->argv[2]->ptr);
        addReply(c,shared.ok);
    } else if (!strcasecmp(c->argv[1]->ptr,"lua-always-replicate-commands") &&
               c->argc == 3)
    {
        server.lua_always_replicate_commands = atoi(c->argv[2]->ptr);
        addReply(c,shared.ok);
    } else if (!strcasecmp(c->argv[1]->ptr,"error") && c->argc == 3) {
        sds errstr = sdsnewlen("-",1);

        errstr = sdscatsds(errstr,c->argv[2]->ptr);
        errstr = sdsmapchars(errstr,"\n\r","  ",2); /* no newlines in errors. */
        errstr = sdscatlen(errstr,"\r\n",2);
        addReplySds(c,errstr);
    } else if (!strcasecmp(c->argv[1]->ptr,"structsize") && c->argc == 2) {
        sds sizes = sdsempty();
        sizes = sdscatprintf(sizes,"bits:%d ",(sizeof(void*) == 8)?64:32);
        sizes = sdscatprintf(sizes,"robj:%d ",(int)sizeof(robj));
        sizes = sdscatprintf(sizes,"dictentry:%d ",(int)sizeof(dictEntry));
        sizes = sdscatprintf(sizes,"sdshdr5:%d ",(int)sizeof(struct sdshdr5));
        sizes = sdscatprintf(sizes,"sdshdr8:%d ",(int)sizeof(struct sdshdr8));
        sizes = sdscatprintf(sizes,"sdshdr16:%d ",(int)sizeof(struct sdshdr16));
        sizes = sdscatprintf(sizes,"sdshdr32:%d ",(int)sizeof(struct sdshdr32));
        sizes = sdscatprintf(sizes,"sdshdr64:%d ",(int)sizeof(struct sdshdr64));
        addReplyBulkSds(c,sizes);
    } else if (!strcasecmp(c->argv[1]->ptr,"htstats") && c->argc == 3) {
        long dbid;
        sds stats = sdsempty();
        char buf[4096];

        if (getLongFromObjectOrReply(c, c->argv[2], &dbid, NULL) != C_OK)
            return;
        if (dbid < 0 || dbid >= server.dbnum) {
            addReplyError(c,"Out of range database");
            return;
        }

        stats = sdscatprintf(stats,"[Dictionary HT]\n");
        dictGetStats(buf,sizeof(buf),server.db[dbid].dict);
        stats = sdscat(stats,buf);

        stats = sdscatprintf(stats,"[Expires HT]\n");
        dictGetStats(buf,sizeof(buf),server.db[dbid].expires);
        stats = sdscat(stats,buf);

        addReplyBulkSds(c,stats);
    } else if (!strcasecmp(c->argv[1]->ptr,"change-repl-id") && c->argc == 2) {
        serverLog(LL_WARNING,"Changing replication IDs after receiving DEBUG change-repl-id");
        changeReplicationId();
        clearReplicationId2();
        addReply(c,shared.ok);
    } else {
        addReplyErrorFormat(c, "Unknown subcommand or wrong number of arguments for '%s'. Try DEBUG help",
            (char*)c->argv[1]->ptr);
        return;
    }
}

/* =========================== Crash handling  ============================== */

void _serverAssert(const char *estr, const char *file, int line) {
    bugReportStart();
    serverLog(LL_WARNING,"=== ASSERTION FAILED ===");
    serverLog(LL_WARNING,"==> %s:%d '%s' is not true",file,line,estr);
#ifdef HAVE_BACKTRACE
    server.assert_failed = estr;
    server.assert_file = file;
    server.assert_line = line;
    serverLog(LL_WARNING,"(forcing SIGSEGV to print the bug report.)");
#endif
    *((char*)-1) = 'x';
}

void _serverAssertPrintClientInfo(const client *c) {
    int j;

    bugReportStart();
    serverLog(LL_WARNING,"=== ASSERTION FAILED CLIENT CONTEXT ===");
    serverLog(LL_WARNING,"client->flags = %d", c->flags);
    serverLog(LL_WARNING,"client->fd = %d", c->fd);
    serverLog(LL_WARNING,"client->argc = %d", c->argc);
    for (j=0; j < c->argc; j++) {
        char buf[128];
        char *arg;

        if (c->argv[j]->type == OBJ_STRING && sdsEncodedObject(c->argv[j])) {
            arg = (char*) c->argv[j]->ptr;
        } else {
            snprintf(buf,sizeof(buf),"Object type: %u, encoding: %u",
                c->argv[j]->type, c->argv[j]->encoding);
            arg = buf;
        }
        serverLog(LL_WARNING,"client->argv[%d] = \"%s\" (refcount: %d)",
            j, arg, c->argv[j]->refcount);
    }
}

void serverLogObjectDebugInfo(const robj *o) {
    serverLog(LL_WARNING,"Object type: %d", o->type);
    serverLog(LL_WARNING,"Object encoding: %d", o->encoding);
    serverLog(LL_WARNING,"Object refcount: %d", o->refcount);
    if (o->type == OBJ_STRING && sdsEncodedObject(o)) {
        serverLog(LL_WARNING,"Object raw string len: %zu", sdslen(o->ptr));
        if (sdslen(o->ptr) < 4096) {
            sds repr = sdscatrepr(sdsempty(),o->ptr,sdslen(o->ptr));
            serverLog(LL_WARNING,"Object raw string content: %s", repr);
            sdsfree(repr);
        }
    } else if (o->type == OBJ_LIST) {
        serverLog(LL_WARNING,"List length: %d", (int) listTypeLength(o));
    } else if (o->type == OBJ_SET) {
        serverLog(LL_WARNING,"Set size: %d", (int) setTypeSize(o));
    } else if (o->type == OBJ_HASH) {
        serverLog(LL_WARNING,"Hash size: %d", (int) hashTypeLength(o));
    } else if (o->type == OBJ_ZSET) {
        serverLog(LL_WARNING,"Sorted set size: %d", (int) zsetLength(o));
        if (o->encoding == OBJ_ENCODING_SKIPLIST)
            serverLog(LL_WARNING,"Skiplist level: %d", (int) ((const zset*)o->ptr)->zsl->level);
    }
}

void _serverAssertPrintObject(const robj *o) {
    bugReportStart();
    serverLog(LL_WARNING,"=== ASSERTION FAILED OBJECT CONTEXT ===");
    serverLogObjectDebugInfo(o);
}

void _serverAssertWithInfo(const client *c, const robj *o, const char *estr, const char *file, int line) {
    if (c) _serverAssertPrintClientInfo(c);
    if (o) _serverAssertPrintObject(o);
    _serverAssert(estr,file,line);
}

void _serverPanic(const char *file, int line, const char *msg, ...) {
    va_list ap;
    va_start(ap,msg);
    char fmtmsg[256];
    vsnprintf(fmtmsg,sizeof(fmtmsg),msg,ap);
    va_end(ap);

    bugReportStart();
    serverLog(LL_WARNING,"------------------------------------------------");
    serverLog(LL_WARNING,"!!! Software Failure. Press left mouse button to continue");
    serverLog(LL_WARNING,"Guru Meditation: %s #%s:%d",fmtmsg,file,line);
#ifdef HAVE_BACKTRACE
    serverLog(LL_WARNING,"(forcing SIGSEGV in order to print the stack trace)");
#endif
    serverLog(LL_WARNING,"------------------------------------------------");
    *((char*)-1) = 'x';
}

void bugReportStart(void) {
    if (server.bug_report_start == 0) {
        serverLogRaw(LL_WARNING|LL_RAW,
        "\n\n=== REDIS BUG REPORT START: Cut & paste starting from here ===\n");
        server.bug_report_start = 1;
    }
}

#ifdef HAVE_BACKTRACE
static void *getMcontextEip(ucontext_t *uc) {
#if defined(__APPLE__) && !defined(MAC_OS_X_VERSION_10_6)
    /* OSX < 10.6 */
    #if defined(__x86_64__)
    return (void*) uc->uc_mcontext->__ss.__rip;
    #elif defined(__i386__)
    return (void*) uc->uc_mcontext->__ss.__eip;
    #else
    return (void*) uc->uc_mcontext->__ss.__srr0;
    #endif
#elif defined(__APPLE__) && defined(MAC_OS_X_VERSION_10_6)
    /* OSX >= 10.6 */
    #if defined(_STRUCT_X86_THREAD_STATE64) && !defined(__i386__)
    return (void*) uc->uc_mcontext->__ss.__rip;
    #else
    return (void*) uc->uc_mcontext->__ss.__eip;
    #endif
#elif defined(__linux__)
    /* Linux */
    #if defined(__i386__)
    return (void*) uc->uc_mcontext.gregs[14]; /* Linux 32 */
    #elif defined(__X86_64__) || defined(__x86_64__)
    return (void*) uc->uc_mcontext.gregs[16]; /* Linux 64 */
    #elif defined(__ia64__) /* Linux IA64 */
    return (void*) uc->uc_mcontext.sc_ip;
    #elif defined(__arm__) /* Linux ARM */
    return (void*) uc->uc_mcontext.arm_pc;
    #endif
#else
    return NULL;
#endif
}

void logStackContent(void **sp) {
    int i;
    for (i = 15; i >= 0; i--) {
        unsigned long addr = (unsigned long) sp+i;
        unsigned long val = (unsigned long) sp[i];

        if (sizeof(long) == 4)
            serverLog(LL_WARNING, "(%08lx) -> %08lx", addr, val);
        else
            serverLog(LL_WARNING, "(%016lx) -> %016lx", addr, val);
    }
}

void logRegisters(ucontext_t *uc) {
    serverLog(LL_WARNING|LL_RAW, "\n------ REGISTERS ------\n");

/* OSX */
#if defined(__APPLE__) && defined(MAC_OS_X_VERSION_10_6)
  /* OSX AMD64 */
    #if defined(_STRUCT_X86_THREAD_STATE64) && !defined(__i386__)
    serverLog(LL_WARNING,
    "\n"
    "RAX:%016lx RBX:%016lx\nRCX:%016lx RDX:%016lx\n"
    "RDI:%016lx RSI:%016lx\nRBP:%016lx RSP:%016lx\n"
    "R8 :%016lx R9 :%016lx\nR10:%016lx R11:%016lx\n"
    "R12:%016lx R13:%016lx\nR14:%016lx R15:%016lx\n"
    "RIP:%016lx EFL:%016lx\nCS :%016lx FS:%016lx  GS:%016lx",
        (unsigned long) uc->uc_mcontext->__ss.__rax,
        (unsigned long) uc->uc_mcontext->__ss.__rbx,
        (unsigned long) uc->uc_mcontext->__ss.__rcx,
        (unsigned long) uc->uc_mcontext->__ss.__rdx,
        (unsigned long) uc->uc_mcontext->__ss.__rdi,
        (unsigned long) uc->uc_mcontext->__ss.__rsi,
        (unsigned long) uc->uc_mcontext->__ss.__rbp,
        (unsigned long) uc->uc_mcontext->__ss.__rsp,
        (unsigned long) uc->uc_mcontext->__ss.__r8,
        (unsigned long) uc->uc_mcontext->__ss.__r9,
        (unsigned long) uc->uc_mcontext->__ss.__r10,
        (unsigned long) uc->uc_mcontext->__ss.__r11,
        (unsigned long) uc->uc_mcontext->__ss.__r12,
        (unsigned long) uc->uc_mcontext->__ss.__r13,
        (unsigned long) uc->uc_mcontext->__ss.__r14,
        (unsigned long) uc->uc_mcontext->__ss.__r15,
        (unsigned long) uc->uc_mcontext->__ss.__rip,
        (unsigned long) uc->uc_mcontext->__ss.__rflags,
        (unsigned long) uc->uc_mcontext->__ss.__cs,
        (unsigned long) uc->uc_mcontext->__ss.__fs,
        (unsigned long) uc->uc_mcontext->__ss.__gs
    );
    logStackContent((void**)uc->uc_mcontext->__ss.__rsp);
    #else
    /* OSX x86 */
    serverLog(LL_WARNING,
    "\n"
    "EAX:%08lx EBX:%08lx ECX:%08lx EDX:%08lx\n"
    "EDI:%08lx ESI:%08lx EBP:%08lx ESP:%08lx\n"
    "SS:%08lx  EFL:%08lx EIP:%08lx CS :%08lx\n"
    "DS:%08lx  ES:%08lx  FS :%08lx GS :%08lx",
        (unsigned long) uc->uc_mcontext->__ss.__eax,
        (unsigned long) uc->uc_mcontext->__ss.__ebx,
        (unsigned long) uc->uc_mcontext->__ss.__ecx,
        (unsigned long) uc->uc_mcontext->__ss.__edx,
        (unsigned long) uc->uc_mcontext->__ss.__edi,
        (unsigned long) uc->uc_mcontext->__ss.__esi,
        (unsigned long) uc->uc_mcontext->__ss.__ebp,
        (unsigned long) uc->uc_mcontext->__ss.__esp,
        (unsigned long) uc->uc_mcontext->__ss.__ss,
        (unsigned long) uc->uc_mcontext->__ss.__eflags,
        (unsigned long) uc->uc_mcontext->__ss.__eip,
        (unsigned long) uc->uc_mcontext->__ss.__cs,
        (unsigned long) uc->uc_mcontext->__ss.__ds,
        (unsigned long) uc->uc_mcontext->__ss.__es,
        (unsigned long) uc->uc_mcontext->__ss.__fs,
        (unsigned long) uc->uc_mcontext->__ss.__gs
    );
    logStackContent((void**)uc->uc_mcontext->__ss.__esp);
    #endif
/* Linux */
#elif defined(__linux__)
    /* Linux x86 */
    #if defined(__i386__)
    serverLog(LL_WARNING,
    "\n"
    "EAX:%08lx EBX:%08lx ECX:%08lx EDX:%08lx\n"
    "EDI:%08lx ESI:%08lx EBP:%08lx ESP:%08lx\n"
    "SS :%08lx EFL:%08lx EIP:%08lx CS:%08lx\n"
    "DS :%08lx ES :%08lx FS :%08lx GS:%08lx",
        (unsigned long) uc->uc_mcontext.gregs[11],
        (unsigned long) uc->uc_mcontext.gregs[8],
        (unsigned long) uc->uc_mcontext.gregs[10],
        (unsigned long) uc->uc_mcontext.gregs[9],
        (unsigned long) uc->uc_mcontext.gregs[4],
        (unsigned long) uc->uc_mcontext.gregs[5],
        (unsigned long) uc->uc_mcontext.gregs[6],
        (unsigned long) uc->uc_mcontext.gregs[7],
        (unsigned long) uc->uc_mcontext.gregs[18],
        (unsigned long) uc->uc_mcontext.gregs[17],
        (unsigned long) uc->uc_mcontext.gregs[14],
        (unsigned long) uc->uc_mcontext.gregs[15],
        (unsigned long) uc->uc_mcontext.gregs[3],
        (unsigned long) uc->uc_mcontext.gregs[2],
        (unsigned long) uc->uc_mcontext.gregs[1],
        (unsigned long) uc->uc_mcontext.gregs[0]
    );
    logStackContent((void**)uc->uc_mcontext.gregs[7]);
    #elif defined(__X86_64__) || defined(__x86_64__)
    /* Linux AMD64 */
    serverLog(LL_WARNING,
    "\n"
    "RAX:%016lx RBX:%016lx\nRCX:%016lx RDX:%016lx\n"
    "RDI:%016lx RSI:%016lx\nRBP:%016lx RSP:%016lx\n"
    "R8 :%016lx R9 :%016lx\nR10:%016lx R11:%016lx\n"
    "R12:%016lx R13:%016lx\nR14:%016lx R15:%016lx\n"
    "RIP:%016lx EFL:%016lx\nCSGSFS:%016lx",
        (unsigned long) uc->uc_mcontext.gregs[13],
        (unsigned long) uc->uc_mcontext.gregs[11],
        (unsigned long) uc->uc_mcontext.gregs[14],
        (unsigned long) uc->uc_mcontext.gregs[12],
        (unsigned long) uc->uc_mcontext.gregs[8],
        (unsigned long) uc->uc_mcontext.gregs[9],
        (unsigned long) uc->uc_mcontext.gregs[10],
        (unsigned long) uc->uc_mcontext.gregs[15],
        (unsigned long) uc->uc_mcontext.gregs[0],
        (unsigned long) uc->uc_mcontext.gregs[1],
        (unsigned long) uc->uc_mcontext.gregs[2],
        (unsigned long) uc->uc_mcontext.gregs[3],
        (unsigned long) uc->uc_mcontext.gregs[4],
        (unsigned long) uc->uc_mcontext.gregs[5],
        (unsigned long) uc->uc_mcontext.gregs[6],
        (unsigned long) uc->uc_mcontext.gregs[7],
        (unsigned long) uc->uc_mcontext.gregs[16],
        (unsigned long) uc->uc_mcontext.gregs[17],
        (unsigned long) uc->uc_mcontext.gregs[18]
    );
    logStackContent((void**)uc->uc_mcontext.gregs[15]);
    #endif
#else
    serverLog(LL_WARNING,
        "  Dumping of registers not supported for this OS/arch");
#endif
}

/* Return a file descriptor to write directly to the Redis log with the
 * write(2) syscall, that can be used in critical sections of the code
 * where the rest of Redis can't be trusted (for example during the memory
 * test) or when an API call requires a raw fd.
 *
 * Close it with closeDirectLogFiledes(). */
int openDirectLogFiledes(void) {
    int log_to_stdout = server.logfile[0] == '\0';
    int fd = log_to_stdout ?
        STDOUT_FILENO :
        open(server.logfile, O_APPEND|O_CREAT|O_WRONLY, 0644);
    return fd;
}

/* Used to close what closeDirectLogFiledes() returns. */
void closeDirectLogFiledes(int fd) {
    int log_to_stdout = server.logfile[0] == '\0';
    if (!log_to_stdout) close(fd);
}

/* Logs the stack trace using the backtrace() call. This function is designed
 * to be called from signal handlers safely. */
void logStackTrace(ucontext_t *uc) {
    void *trace[101];
    int trace_size = 0, fd = openDirectLogFiledes();

    if (fd == -1) return; /* If we can't log there is anything to do. */

    /* Generate the stack trace */
    trace_size = backtrace(trace+1, 100);

    if (getMcontextEip(uc) != NULL) {
        char *msg1 = "EIP:\n";
        char *msg2 = "\nBacktrace:\n";
        if (write(fd,msg1,strlen(msg1)) == -1) {/* Avoid warning. */};
        trace[0] = getMcontextEip(uc);
        backtrace_symbols_fd(trace, 1, fd);
        if (write(fd,msg2,strlen(msg2)) == -1) {/* Avoid warning. */};
    }

    /* Write symbols to log file */
    backtrace_symbols_fd(trace+1, trace_size, fd);

    /* Cleanup */
    closeDirectLogFiledes(fd);
}

/* Log information about the "current" client, that is, the client that is
 * currently being served by Redis. May be NULL if Redis is not serving a
 * client right now. */
void logCurrentClient(void) {
    if (server.current_client == NULL) return;

    client *cc = server.current_client;
    sds client;
    int j;

    serverLogRaw(LL_WARNING|LL_RAW, "\n------ CURRENT CLIENT INFO ------\n");
    client = catClientInfoString(sdsempty(),cc);
    serverLog(LL_WARNING|LL_RAW,"%s\n", client);
    sdsfree(client);
    for (j = 0; j < cc->argc; j++) {
        robj *decoded;

        decoded = getDecodedObject(cc->argv[j]);
        serverLog(LL_WARNING|LL_RAW,"argv[%d]: '%s'\n", j,
            (char*)decoded->ptr);
        decrRefCount(decoded);
    }
    /* Check if the first argument, usually a key, is found inside the
     * selected DB, and if so print info about the associated object. */
    if (cc->argc >= 1) {
        robj *val, *key;
        dictEntry *de;

        key = getDecodedObject(cc->argv[1]);
        de = dictFind(cc->db->dict, key->ptr);
        if (de) {
            val = dictGetVal(de);
            serverLog(LL_WARNING,"key '%s' found in DB containing the following object:", (char*)key->ptr);
            serverLogObjectDebugInfo(val);
        }
        decrRefCount(key);
    }
}

#if defined(HAVE_PROC_MAPS)

#define MEMTEST_MAX_REGIONS 128

/* A non destructive memory test executed during segfauls. */
int memtest_test_linux_anonymous_maps(void) {
    FILE *fp;
    char line[1024];
    char logbuf[1024];
    size_t start_addr, end_addr, size;
    size_t start_vect[MEMTEST_MAX_REGIONS];
    size_t size_vect[MEMTEST_MAX_REGIONS];
    int regions = 0, j;

    int fd = openDirectLogFiledes();
    if (!fd) return 0;

    fp = fopen("/proc/self/maps","r");
    if (!fp) return 0;
    while(fgets(line,sizeof(line),fp) != NULL) {
        char *start, *end, *p = line;

        start = p;
        p = strchr(p,'-');
        if (!p) continue;
        *p++ = '\0';
        end = p;
        p = strchr(p,' ');
        if (!p) continue;
        *p++ = '\0';
        if (strstr(p,"stack") ||
            strstr(p,"vdso") ||
            strstr(p,"vsyscall")) continue;
        if (!strstr(p,"00:00")) continue;
        if (!strstr(p,"rw")) continue;

        start_addr = strtoul(start,NULL,16);
        end_addr = strtoul(end,NULL,16);
        size = end_addr-start_addr;

        start_vect[regions] = start_addr;
        size_vect[regions] = size;
        snprintf(logbuf,sizeof(logbuf),
            "*** Preparing to test memory region %lx (%lu bytes)\n",
                (unsigned long) start_vect[regions],
                (unsigned long) size_vect[regions]);
        if (write(fd,logbuf,strlen(logbuf)) == -1) { /* Nothing to do. */ }
        regions++;
    }

    int errors = 0;
    for (j = 0; j < regions; j++) {
        if (write(fd,".",1) == -1) { /* Nothing to do. */ }
        errors += memtest_preserving_test((void*)start_vect[j],size_vect[j],1);
        if (write(fd, errors ? "E" : "O",1) == -1) { /* Nothing to do. */ }
    }
    if (write(fd,"\n",1) == -1) { /* Nothing to do. */ }

    /* NOTE: It is very important to close the file descriptor only now
     * because closing it before may result into unmapping of some memory
     * region that we are testing. */
    fclose(fp);
    closeDirectLogFiledes(fd);
    return errors;
}
#endif

/* Scans the (assumed) x86 code starting at addr, for a max of `len`
 * bytes, searching for E8 (callq) opcodes, and dumping the symbols
 * and the call offset if they appear to be valid. */
void dumpX86Calls(void *addr, size_t len) {
    size_t j;
    unsigned char *p = addr;
    Dl_info info;
    /* Hash table to best-effort avoid printing the same symbol
     * multiple times. */
    unsigned long ht[256] = {0};

    if (len < 5) return;
    for (j = 0; j < len-4; j++) {
        if (p[j] != 0xE8) continue; /* Not an E8 CALL opcode. */
        unsigned long target = (unsigned long)addr+j+5;
        target += *((int32_t*)(p+j+1));
        if (dladdr((void*)target, &info) != 0 && info.dli_sname != NULL) {
            if (ht[target&0xff] != target) {
                printf("Function at 0x%lx is %s\n",target,info.dli_sname);
                ht[target&0xff] = target;
            }
            j += 4; /* Skip the 32 bit immediate. */
        }
    }
}

void sigsegvHandler(int sig, siginfo_t *info, void *secret) {
    ucontext_t *uc = (ucontext_t*) secret;
    void *eip = getMcontextEip(uc);
    sds infostring, clients;
    struct sigaction act;
    UNUSED(info);

    bugReportStart();
    serverLog(LL_WARNING,
        "Redis %s crashed by signal: %d", REDIS_VERSION, sig);
    if (eip != NULL) {
        serverLog(LL_WARNING,
        "Crashed running the instuction at: %p", eip);
    }
    if (sig == SIGSEGV || sig == SIGBUS) {
        serverLog(LL_WARNING,
        "Accessing address: %p", (void*)info->si_addr);
    }
    serverLog(LL_WARNING,
        "Failed assertion: %s (%s:%d)", server.assert_failed,
                        server.assert_file, server.assert_line);

    /* Log the stack trace */
    serverLogRaw(LL_WARNING|LL_RAW, "\n------ STACK TRACE ------\n");
    logStackTrace(uc);

    /* Log INFO and CLIENT LIST */
    serverLogRaw(LL_WARNING|LL_RAW, "\n------ INFO OUTPUT ------\n");
    infostring = genRedisInfoString("all");
    serverLogRaw(LL_WARNING|LL_RAW, infostring);
    serverLogRaw(LL_WARNING|LL_RAW, "\n------ CLIENT LIST OUTPUT ------\n");
    clients = getAllClientsInfoString();
    serverLogRaw(LL_WARNING|LL_RAW, clients);
    sdsfree(infostring);
    sdsfree(clients);

    /* Log the current client */
    logCurrentClient();

    /* Log dump of processor registers */
    logRegisters(uc);

#if defined(HAVE_PROC_MAPS)
    /* Test memory */
    serverLogRaw(LL_WARNING|LL_RAW, "\n------ FAST MEMORY TEST ------\n");
    bioKillThreads();
    if (memtest_test_linux_anonymous_maps()) {
        serverLogRaw(LL_WARNING|LL_RAW,
            "!!! MEMORY ERROR DETECTED! Check your memory ASAP !!!\n");
    } else {
        serverLogRaw(LL_WARNING|LL_RAW,
            "Fast memory test PASSED, however your memory can still be broken. Please run a memory test for several hours if possible.\n");
    }
#endif

    if (eip != NULL) {
        Dl_info info;
        if (dladdr(eip, &info) != 0) {
            serverLog(LL_WARNING|LL_RAW,
                "\n------ DUMPING CODE AROUND EIP ------\n"
                "Symbol: %s (base: %p)\n"
                "Module: %s (base %p)\n"
                "$ xxd -r -p /tmp/dump.hex /tmp/dump.bin\n"
                "$ objdump --adjust-vma=%p -D -b binary -m i386:x86-64 /tmp/dump.bin\n"
                "------\n",
                info.dli_sname, info.dli_saddr, info.dli_fname, info.dli_fbase,
                info.dli_saddr);
            size_t len = (long)eip - (long)info.dli_saddr;
            unsigned long sz = sysconf(_SC_PAGESIZE);
            if (len < 1<<13) { /* we don't have functions over 8k (verified) */
                /* Find the address of the next page, which is our "safety"
                 * limit when dumping. Then try to dump just 128 bytes more
                 * than EIP if there is room, or stop sooner. */
                unsigned long next = ((unsigned long)eip + sz) & ~(sz-1);
                unsigned long end = (unsigned long)eip + 128;
                if (end > next) end = next;
                len = end - (unsigned long)info.dli_saddr;
                serverLogHexDump(LL_WARNING, "dump of function",
                    info.dli_saddr ,len);
                dumpX86Calls(info.dli_saddr,len);
            }
        }
    }

    serverLogRaw(LL_WARNING|LL_RAW,
"\n=== REDIS BUG REPORT END. Make sure to include from START to END. ===\n\n"
"       Please report the crash by opening an issue on github:\n\n"
"           http://github.com/antirez/redis/issues\n\n"
"  Suspect RAM error? Use redis-server --test-memory to verify it.\n\n"
);

    /* free(messages); Don't call free() with possibly corrupted memory. */
    if (server.daemonize && server.supervised == 0) unlink(server.pidfile);

    /* Make sure we exit with the right signal at the end. So for instance
     * the core will be dumped if enabled. */
    sigemptyset (&act.sa_mask);
    act.sa_flags = SA_NODEFER | SA_ONSTACK | SA_RESETHAND;
    act.sa_handler = SIG_DFL;
    sigaction (sig, &act, NULL);
    kill(getpid(),sig);
}
#endif /* HAVE_BACKTRACE */

/* ==================== Logging functions for debugging ===================== */

void serverLogHexDump(int level, char *descr, void *value, size_t len) {
    char buf[65], *b;
    unsigned char *v = value;
    char charset[] = "0123456789abcdef";

    serverLog(level,"%s (hexdump of %zu bytes):", descr, len);
    b = buf;
    while(len) {
        b[0] = charset[(*v)>>4];
        b[1] = charset[(*v)&0xf];
        b[2] = '\0';
        b += 2;
        len--;
        v++;
        if (b-buf == 64 || len == 0) {
            serverLogRaw(level|LL_RAW,buf);
            b = buf;
        }
    }
    serverLogRaw(level|LL_RAW,"\n");
}

/* =========================== Software Watchdog ============================ */
#include <sys/time.h>

void watchdogSignalHandler(int sig, siginfo_t *info, void *secret) {
#ifdef HAVE_BACKTRACE
    ucontext_t *uc = (ucontext_t*) secret;
#endif
    UNUSED(info);
    UNUSED(sig);

    serverLogFromHandler(LL_WARNING,"\n--- WATCHDOG TIMER EXPIRED ---");
#ifdef HAVE_BACKTRACE
    logStackTrace(uc);
#else
    serverLogFromHandler(LL_WARNING,"Sorry: no support for backtrace().");
#endif
    serverLogFromHandler(LL_WARNING,"--------\n");
}

/* Schedule a SIGALRM delivery after the specified period in milliseconds.
 * If a timer is already scheduled, this function will re-schedule it to the
 * specified time. If period is 0 the current timer is disabled. */
void watchdogScheduleSignal(int period) {
    struct itimerval it;

    /* Will stop the timer if period is 0. */
    it.it_value.tv_sec = period/1000;
    it.it_value.tv_usec = (period%1000)*1000;
    /* Don't automatically restart. */
    it.it_interval.tv_sec = 0;
    it.it_interval.tv_usec = 0;
    setitimer(ITIMER_REAL, &it, NULL);
}

/* Enable the software watchdog with the specified period in milliseconds. */
void enableWatchdog(int period) {
    int min_period;

    if (server.watchdog_period == 0) {
        struct sigaction act;

        /* Watchdog was actually disabled, so we have to setup the signal
         * handler. */
        sigemptyset(&act.sa_mask);
        act.sa_flags = SA_ONSTACK | SA_SIGINFO;
        act.sa_sigaction = watchdogSignalHandler;
        sigaction(SIGALRM, &act, NULL);
    }
    /* If the configured period is smaller than twice the timer period, it is
     * too short for the software watchdog to work reliably. Fix it now
     * if needed. */
    min_period = (1000/server.hz)*2;
    if (period < min_period) period = min_period;
    watchdogScheduleSignal(period); /* Adjust the current timer. */
    server.watchdog_period = period;
}

/* Disable the software watchdog. */
void disableWatchdog(void) {
    struct sigaction act;
    if (server.watchdog_period == 0) return; /* Already disabled. */
    watchdogScheduleSignal(0); /* Stop the current timer. */

    /* Set the signal handler to SIG_IGN, this will also remove pending
     * signals from the queue. */
    sigemptyset(&act.sa_mask);
    act.sa_flags = 0;
    act.sa_handler = SIG_IGN;
    sigaction(SIGALRM, &act, NULL);
    server.watchdog_period = 0;
}<|MERGE_RESOLUTION|>--- conflicted
+++ resolved
@@ -283,15 +283,10 @@
 }
 
 void debugCommand(client *c) {
-<<<<<<< HEAD
-    if (c->argc == 1) {
-        addReplyError(c,"You must specify a subcommand for DEBUG. Try DEBUG HELP for info.");
-        return;
-    }
-
     if (c->argc == 2 && !strcasecmp(c->argv[1]->ptr,"help")) {
         const char *help[] = {
             "assert -- Crash by assertion failed.",
+            "change-repl-id -- Change the replication IDs of the instance. Dangerous, should be used only for testing the replication subsystem.",
             "crash-and-recovery <milliseconds> -- Hard crash and restart after <milliseconds> delay.",
             "digest -- Outputs an hex signature representing the current DB content.",
             "htstats <dbid> -- Return hash table statistics of the specified Redis database.",
@@ -312,52 +307,6 @@
             NULL
         };
         addReplyHelp(c, help);
-=======
-    if (!strcasecmp(c->argv[1]->ptr,"help")) {
-        void *blenp = addDeferredMultiBulkLength(c);
-        int blen = 0;
-        blen++; addReplyStatus(c,
-        "DEBUG <subcommand> arg arg ... arg. Subcommands:");
-        blen++; addReplyStatus(c,
-        "segfault -- Crash the server with sigsegv.");
-        blen++; addReplyStatus(c,
-        "panic -- Crash the server simulating a panic.");
-        blen++; addReplyStatus(c,
-        "restart  -- Graceful restart: save config, db, restart.");
-        blen++; addReplyStatus(c,
-        "crash-and-recovery <milliseconds> -- Hard crash and restart after <milliseconds> delay.");
-        blen++; addReplyStatus(c,
-        "assert   -- Crash by assertion failed.");
-        blen++; addReplyStatus(c,
-        "reload   -- Save the RDB on disk and reload it back in memory.");
-        blen++; addReplyStatus(c,
-        "loadaof  -- Flush the AOF buffers on disk and reload the AOF in memory.");
-        blen++; addReplyStatus(c,
-        "object <key> -- Show low level info about key and associated value.");
-        blen++; addReplyStatus(c,
-        "sdslen <key> -- Show low level SDS string info representing key and value.");
-        blen++; addReplyStatus(c,
-        "ziplist <key> -- Show low level info about the ziplist encoding.");
-        blen++; addReplyStatus(c,
-        "populate <count> [prefix] [size] -- Create <count> string keys named key:<num>. If a prefix is specified is used instead of the 'key' prefix.");
-        blen++; addReplyStatus(c,
-        "digest   -- Outputs an hex signature representing the current DB content.");
-        blen++; addReplyStatus(c,
-        "sleep <seconds> -- Stop the server for <seconds>. Decimals allowed.");
-        blen++; addReplyStatus(c,
-        "set-active-expire (0|1) -- Setting it to 0 disables expiring keys in background when they are not accessed (otherwise the Redis behavior). Setting it to 1 reenables back the default.");
-        blen++; addReplyStatus(c,
-        "lua-always-replicate-commands (0|1) -- Setting it to 1 makes Lua replication defaulting to replicating single commands, without the script having to enable effects replication.");
-        blen++; addReplyStatus(c,
-        "error <string> -- Return a Redis protocol error with <string> as message. Useful for clients unit tests to simulate Redis errors.");
-        blen++; addReplyStatus(c,
-        "structsize -- Return the size of different Redis core C structures.");
-        blen++; addReplyStatus(c,
-        "htstats <dbid> -- Return hash table statistics of the specified Redis database.");
-        blen++; addReplyStatus(c,
-        "change-repl-id -- Change the replication IDs of the instance. Dangerous, should be used only for testing the replication subsystem.");
-        setDeferredMultiBulkLength(c,blenp,blen);
->>>>>>> 62a4b817
     } else if (!strcasecmp(c->argv[1]->ptr,"segfault")) {
         *((char*)-1) = 'x';
     } else if (!strcasecmp(c->argv[1]->ptr,"panic")) {
